Colin Jermain
Graham Rowlands
Minh-Hai Nguyen
Guen Prawiro-Atmodjo
Tim van Boxtel
Davide Spirito
Marcos Guimaraes
Ghislain Antony Vaillant
Ben Feinstein
Neal Reynolds
Christoph Buchner
Julian Dlugosch
Sylvain Karlen
Joseph Mittelstaedt
Troy Fox
Vikram Sekar
Casper Schippers
Sumatran Tiger
Michael Schneider
Dennis Feng
Stefano Pirotta
Moritz Jung
Richard Schlitz
Manuel Zahn
Mikhaël Myara
<<<<<<< HEAD
Mathieu Jeannin
=======
Domenic Prete
>>>>>>> cd9f0e9d
Paul Goulain
John McMaster
Dominik Kriegner
Jonathan Larochelle
Dominic Caron
Mathieu Plante
Michele Sardo
Steven Siegl
Benjamin Klebel-Knobloch<|MERGE_RESOLUTION|>--- conflicted
+++ resolved
@@ -23,11 +23,8 @@
 Richard Schlitz
 Manuel Zahn
 Mikhaël Myara
-<<<<<<< HEAD
 Mathieu Jeannin
-=======
 Domenic Prete
->>>>>>> cd9f0e9d
 Paul Goulain
 John McMaster
 Dominik Kriegner
