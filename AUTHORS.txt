--- conflicted
+++ resolved
@@ -58,9 +58,6 @@
 Carlos Martinez
 Scott Candey
 Tom Verbeure
-<<<<<<< HEAD
 Juraj Jašík
-=======
 Max Herbold
-Alexander Wichers
->>>>>>> bfe9dc67
+Alexander Wichers