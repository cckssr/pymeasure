--- conflicted
+++ resolved
@@ -55,15 +55,9 @@
     interacting with the instrument.
     """
 
-<<<<<<< HEAD
-    closed_channels = Instrument.measurement(":ROUTe:CLOSe?",
-                                             "Reads the list of closed channels",
-                                             get_process_list=clean_closed_channels)
-=======
     closed_channels = Instrument.measurement(
-        ":ROUTe:CLOSe?", "Get the list of closed channels.", get_process=clean_closed_channels
+        ":ROUTe:CLOSe?", "Get the list of closed channels.", get_process_list=clean_closed_channels
     )
->>>>>>> 9a89abfd
 
     def __init__(self, adapter, name="Keithley 2750 Multimeter/Switch System", **kwargs):
         super().__init__(
